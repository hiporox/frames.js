--- conflicted
+++ resolved
@@ -17,13 +17,6 @@
     | {
         action: "post" | "post_redirect";
         index: 1 | 2 | 3 | 4;
-<<<<<<< HEAD
-=======
-        /**
-         * Value of `state` prop on pressed <Button> component.
-         */
-        state?: JsonValue;
->>>>>>> b5186870
       }
     | undefined;
 };
@@ -39,11 +32,7 @@
     const { searchParams } = parseSearchParams(context.currentURL);
     // clicked button always issues a POST request
     if (context.request.method !== "POST") {
-<<<<<<< HEAD
-      return next({ state: context.initialState, searchParams });
-=======
-      return next();
->>>>>>> b5186870
+      return next({ searchParams });
     }
 
     // parse clicked buttom from URL
@@ -51,11 +40,7 @@
       context.currentURL
     );
 
-<<<<<<< HEAD
     const result = await next({ pressedButton, searchParams });
-=======
-    const result = await next({ pressedButton });
->>>>>>> b5186870
 
     if (pressedButton?.action === "post_redirect") {
       // check if the response is redirect, if not, warn
