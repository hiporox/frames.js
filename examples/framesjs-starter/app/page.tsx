--- conflicted
+++ resolved
@@ -11,11 +11,7 @@
 } from "frames.js/next/server";
 import Link from "next/link";
 import { DEBUG_HUB_OPTIONS } from "./debug/constants";
-<<<<<<< HEAD
-=======
-import { generateImage } from "./generate-image";
 import { getTokenUrl } from "frames.js";
->>>>>>> 7a6a4477
 
 type State = {
   active: string;
@@ -59,7 +55,8 @@
   // example: load the users credentials & check they have an NFT
 
   // Example with satori and sharp:
-  // const imageUrl = await generateImage(frameMessage);
+  // const imageUrl = await 
+    (frameMessage);
 
   console.log("info: state is:", state);
 
